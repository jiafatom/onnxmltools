# -------------------------------------------------------------------------
# Copyright (c) Microsoft Corporation. All rights reserved.
# Licensed under the MIT License. See License.txt in the project root for
# license information.
# --------------------------------------------------------------------------
import numpy
import keras
from distutils.version import StrictVersion
from keras.layers import Conv1D, Conv2D, Conv3D, Conv2DTranspose, Conv3DTranspose, SeparableConv2D
if StrictVersion(keras.__version__) >= StrictVersion('2.1.5'):
    from keras.layers import DepthwiseConv2D
if StrictVersion(keras.__version__) >= StrictVersion('2.1.3'):
    from keras.layers import SeparableConv1D
from ....proto import onnx_proto
from ...common._apply_operation import apply_identity, apply_transpose
from ...common._registration import register_converter
from .Dense import _activation_map


def _calc_explicit_padding(input_size, output_shape, output_padding, kernel_shape, stride, dilation, perm):
    to_nchw = lambda x, perm: [x[perm[n_]] for n_ in range(len(x))]
    input_size = to_nchw(input_size, perm)[2:]
    output_shape = to_nchw(output_shape, perm)[2:]

    spatial = len(kernel_shape)
    total_padding = []
    pads = [None] * 2 * spatial
    for i in range(spatial):
        total_padding[i:] = [stride[i] * (output_shape[i] - 1) +
                             output_padding[i] + kernel_shape[i] * dilation[i] - input_size[i]]
        pads[i] = total_padding[i] // 2
        pads[i + spatial] = total_padding[i] - (total_padding[i] // 2)

    return pads


<<<<<<< HEAD
def process_separable_conv_2nd(scope, operator, container, convolution_input_names, n_dims,
                               weight_perm_axes, parameters, auto_pad):
    attrs = {'name': operator.full_name + '1'}

    weight_tensor_name = scope.get_unique_variable_name('W')
    weight_params = parameters[1].transpose(weight_perm_axes)
    container.add_initializer(weight_tensor_name, onnx_proto.TensorProto.FLOAT,
                              weight_params.shape, weight_params.flatten())
    convolution_input_names.append(weight_tensor_name)

    if len(parameters) == 3:
        bias_tensor_name = scope.get_unique_variable_name('B')
        container.add_initializer(bias_tensor_name, onnx_proto.TensorProto.FLOAT,
                                  parameters[2].shape, parameters[2].flatten())
        convolution_input_names.append(bias_tensor_name)

    all_ones = numpy.ones(n_dims, numpy.int8)
    attrs['dilations'] = all_ones
    attrs['strides'] = all_ones
    attrs['kernel_shape'] = all_ones
    attrs['group'] = 1
    attrs['auto_pad'] = auto_pad

    intermediate_output_name = scope.get_unique_variable_name('convolution_output')
    container.add_node('Conv', convolution_input_names,
                       intermediate_output_name, **attrs)
    return intermediate_output_name


=======
>>>>>>> upstream/master
def convert_keras_conv_core(scope, operator, container, is_transpose, n_dims, input_perm_axes,
                            output_perm_axes, weight_perm_axes):
    op = operator.raw_operator

    is_separable_conv = isinstance(op, SeparableConv2D) or \
                      (StrictVersion(keras.__version__) >= StrictVersion('2.1.3') and isinstance(op, SeparableConv1D))

    channels_first = n_dims > 1 and op.data_format == 'channels_first'

    # Unless channels_first is the Keras data format, the inputs and weights in Keras v.s. ONNX
    # are reversed. This is annoying, and inefficient as we'll have to use transposes.
    if channels_first:
        adjusted_input_name = operator.inputs[0].full_name
    else:
        adjusted_input_name = scope.get_unique_variable_name('adjusted_input')
        apply_transpose(scope, operator.inputs[0].full_name, adjusted_input_name, container, perm=input_perm_axes)

    op_type = 'ConvTranspose' if is_transpose else 'Conv'
    convolution_input_names = [adjusted_input_name]
    parameters = op.get_weights()

    if is_separable_conv:
        attrs = {'name': operator.full_name + '0'}
        assert (len(parameters) == 3 if op.use_bias else 2)
    else:
        attrs = {'name': operator.full_name}
        assert (len(parameters) == 2 if op.use_bias else 1)

    weight_params = parameters[0]

    input_channels, output_channels = weight_params.shape[-2:]
    kernel_size = weight_params.shape[:-2]
    assert (kernel_size == op.kernel_size)
        
    if StrictVersion(keras.__version__) >= StrictVersion('2.1.5') and isinstance(op, DepthwiseConv2D):
        # see https://github.com/onnx/onnx-tensorflow/pull/266/files
        dm = op.depth_multiplier
        output_channels *= dm
        group = input_channels
        shape = weight_params.shape
        # weight_params = weight_params.transpose(weight_perm_axes)
        new_shape = shape[:2] + (1, shape[2] * shape[3])
        weight_params = numpy.reshape(weight_params, new_shape)
        weight_params = weight_params.transpose(weight_perm_axes)
    elif is_separable_conv:
        group = weight_params.shape[-2]
        shape = weight_params.shape
        new_shape = shape[:-2] + (1, shape[-2] * shape[-1])
        weight_params = numpy.reshape(weight_params, new_shape).transpose(weight_perm_axes)
    else:
        weight_params = weight_params.transpose(weight_perm_axes)
        group = 1
        
    weight_tensor_name = scope.get_unique_variable_name('W')
    container.add_initializer(weight_tensor_name, onnx_proto.TensorProto.FLOAT,
                              weight_params.shape, weight_params.flatten())
    convolution_input_names.append(weight_tensor_name)

    if len(parameters) == 2 and not is_separable_conv:
        bias_tensor_name = scope.get_unique_variable_name('B')
        container.add_initializer(bias_tensor_name, onnx_proto.TensorProto.FLOAT,
                                  parameters[1].shape, parameters[1].flatten())
        convolution_input_names.append(bias_tensor_name)

    attrs['dilations'] = list(op.dilation_rate)
    attrs['strides'] = list(op.strides)
    attrs['kernel_shape'] = op.kernel_size
    attrs['group'] = group

    if op.padding == 'valid':
        attrs['auto_pad'] = 'VALID'
    elif op.padding == 'same':
        if op.input_shape.count(None) > 1:
            if is_transpose:
                attrs['auto_pad'] = 'SAME_LOWER'  # the controversial def in onnx spec.
            else:
                attrs['auto_pad'] = 'SAME_UPPER'
        else:
            output_padding = [0] * len(op.kernel_size)
            if hasattr(op, 'output_padding') and op.output_padding is not None:
                output_padding = op.output_padding
            attrs['pads'] = _calc_explicit_padding(op.output_shape if is_transpose else op.input_shape,
                                                   op.input_shape if is_transpose else op.output_shape,
                                                   output_padding,
                                                   op.kernel_size,
                                                   op.strides,
                                                   op.dilation_rate,
                                                   list(range(len(op.input_shape))) if channels_first else input_perm_axes)
    else:
        raise RuntimeError("Unsupported padding type '{}'".format(op.padding))

    intermediate_output_name = scope.get_unique_variable_name('convolution_output')
    container.add_node(op_type, convolution_input_names,
                       intermediate_output_name, **attrs)

    if is_separable_conv:
        intermediate_output_name = process_separable_conv_2nd(scope, operator, container, [intermediate_output_name], n_dims,
                                   weight_perm_axes, parameters, attrs['auto_pad'])

    # The construction of convolution is done. Now, we create an activation operator to apply the activation specified
    # in this Keras layer.
    apply_activation_function = _activation_map[op.activation]
    activation_output_name = scope.get_unique_variable_name('activation_output')
    apply_activation_function(scope, intermediate_output_name, activation_output_name, container)

    # Permute the output back of its original format
    if not channels_first:
        # Generate a final transposer.
        apply_transpose(scope, activation_output_name, operator.outputs[0].full_name, container, perm=output_perm_axes)
    else:
        apply_identity(scope, activation_output_name, operator.outputs[0].full_name, container)


def get_converter_config(dims, is_conv_transpose):
    assert (dims in [1, 2, 3])
    input_perm = [0, dims + 1] + list(range(1, dims + 1))
    output_perm = [0] + list(range(2, dims + 2)) + [1]
    weight_perm = [dims + 1, dims] + list(range(dims))
    return is_conv_transpose, dims, input_perm, output_perm, weight_perm


def convert_keras_conv1d(scope, operator, container):
    is_transpose, n_dims, input_perm, output_perm, weight_perm = get_converter_config(1, False)
    convert_keras_conv_core(scope, operator, container, is_transpose, n_dims, input_perm, output_perm, weight_perm)


def convert_keras_conv2d(scope, operator, container):
    is_transpose, n_dims, input_perm, output_perm, weight_perm = get_converter_config(2, False)
    convert_keras_conv_core(scope, operator, container, is_transpose, n_dims, input_perm, output_perm, weight_perm)


def convert_keras_depthwise_conv_2d(scope, operator, container):
    is_transpose, n_dims, input_perm, output_perm, weight_perm = get_converter_config(2, False)
    convert_keras_conv_core(scope, operator, container, is_transpose, n_dims, input_perm, output_perm, weight_perm)


def convert_keras_conv3d(scope, operator, container):
    is_transpose, n_dims, input_perm, output_perm, weight_perm = get_converter_config(3, False)
    convert_keras_conv_core(scope, operator, container, is_transpose, n_dims, input_perm, output_perm, weight_perm)


def convert_keras_conv_transpose_2d(scope, operator, container):
    is_transpose, n_dims, input_perm, output_perm, weight_perm = get_converter_config(2, True)
    convert_keras_conv_core(scope, operator, container, is_transpose, n_dims, input_perm, output_perm, weight_perm)


def convert_keras_conv_transpose_3d(scope, operator, container):
    is_transpose, n_dims, input_perm, output_perm, weight_perm = get_converter_config(3, True)
    convert_keras_conv_core(scope, operator, container, is_transpose, n_dims, input_perm, output_perm, weight_perm)


def convert_keras_separable_conv1d(scope, operator, container):
    is_transpose, n_dims, input_perm, output_perm, weight_perm = get_converter_config(1, False)
    convert_keras_conv_core(scope, operator, container, is_transpose, n_dims, input_perm, output_perm, weight_perm)


def convert_keras_separable_conv2d(scope, operator, container):
    is_transpose, n_dims, input_perm, output_perm, weight_perm = get_converter_config(2, False)
    convert_keras_conv_core(scope, operator, container, is_transpose, n_dims, input_perm, output_perm, weight_perm)


register_converter(Conv1D, convert_keras_conv1d)
register_converter(Conv2D, convert_keras_conv2d)
register_converter(Conv3D, convert_keras_conv3d)
register_converter(Conv2DTranspose, convert_keras_conv_transpose_2d)
register_converter(Conv3DTranspose, convert_keras_conv_transpose_3d)
if StrictVersion(keras.__version__) >= StrictVersion('2.1.5'):
    register_converter(DepthwiseConv2D, convert_keras_depthwise_conv_2d)
register_converter(SeparableConv2D, convert_keras_separable_conv2d)
if StrictVersion(keras.__version__) >= StrictVersion('2.1.3'):
    register_converter(SeparableConv1D, convert_keras_separable_conv1d)<|MERGE_RESOLUTION|>--- conflicted
+++ resolved
@@ -34,7 +34,6 @@
     return pads
 
 
-<<<<<<< HEAD
 def process_separable_conv_2nd(scope, operator, container, convolution_input_names, n_dims,
                                weight_perm_axes, parameters, auto_pad):
     attrs = {'name': operator.full_name + '1'}
@@ -64,8 +63,6 @@
     return intermediate_output_name
 
 
-=======
->>>>>>> upstream/master
 def convert_keras_conv_core(scope, operator, container, is_transpose, n_dims, input_perm_axes,
                             output_perm_axes, weight_perm_axes):
     op = operator.raw_operator
